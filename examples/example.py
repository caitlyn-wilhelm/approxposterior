#!/usr/bin/env python
# -*- coding: utf-8 -*-
"""

Example script

@author: David P. Fleming [University of Washington, Seattle], 2018
@email: dflemin3 (at) uw (dot) edu

"""

from __future__ import (print_function, division, absolute_import,
                        unicode_literals)

from approxposterior import bp, likelihood as lh
import numpy as np
import george

<<<<<<< HEAD
### Define algorithm parameters ###
m0 = 20                           # Initial size of training set
m = 10                            # Number of new points to find each iteration
nmax = 10                         # Maximum number of iterations
M = int(1.0e2)                    # Number of MCMC steps to estimate approximate posterior
=======
# Define algorithm parameters
m0 = 200                          # Initial size of training set
m = 20                            # Number of new points to find each iteration
nmax = 2                          # Maximum number of iterations
M = int(5.0e3)                    # Number of MCMC steps to estimate approximate posterior
>>>>>>> 72e53854
Dmax = 0.1                        # KL-Divergence convergence limit
kmax = 5                          # Number of iterations for Dmax convergence to kick in
bounds = ((-5,5), (-5,5))         # Prior bounds
algorithm = "bape"                # Use the Kandasamy et al. (2015) formalism

### Create a training set (if you don't already have one!) ###

# Randomly sample initial conditions from the prior
theta = np.array(lh.rosenbrock_sample(m0))

# Evaluate forward model log likelihood + lnprior for each theta
y = list()
for ii in range(len(theta)):
    y.append(lh.rosenbrock_lnlike(theta[ii]) + lh.rosenbrock_lnprior(theta[ii]))
y = np.array(y)

### Initialize GP ###

# Guess initial metric
initial_metric = np.nanmedian(theta**2, axis=0)/10.0

# Create kernel
kernel = george.kernels.ExpSquaredKernel(initial_metric, ndim=2)

# Guess initial mean function
mean = np.nanmedian(y)

# Create GP
gp = george.GP(kernel=kernel, fit_mean=True, mean=mean)
gp.compute(theta)

# Initialize object using the Wang & Li (2017) Rosenbrock function example
ap = bp.ApproxPosterior(theta=theta,
                        y=y,
                        gp=gp,
                        lnprior=lh.rosenbrock_lnprior,
                        lnlike=lh.rosenbrock_lnlike,
                        prior_sample=lh.rosenbrock_sample,
                        algorithm=algorithm)

# Run!
ap.run(m0=m0, m=m, M=M, nmax=nmax, Dmax=Dmax, kmax=kmax,
<<<<<<< HEAD
       sampler=None, bounds=bounds, n_kl_samples=100000,
       verbose=True)
=======
        sampler=None, bounds=bounds, which_kernel=which_kernel,
        n_kl_samples=100000, verbose=False)

# Check out the final posterior distribution!
import corner

fig = corner.corner(ap.samplers[-1].flatchain[ap.iburns[-1]:],
                            quantiles=[0.16, 0.5, 0.84], show_titles=True,
                            scale_hist=True, plot_contours=True)

fig.savefig("final_posterior.png", bbox_inches="tight") # Uncomment to save
>>>>>>> 72e53854
<|MERGE_RESOLUTION|>--- conflicted
+++ resolved
@@ -16,19 +16,12 @@
 import numpy as np
 import george
 
-<<<<<<< HEAD
-### Define algorithm parameters ###
-m0 = 20                           # Initial size of training set
-m = 10                            # Number of new points to find each iteration
-nmax = 10                         # Maximum number of iterations
-M = int(1.0e2)                    # Number of MCMC steps to estimate approximate posterior
-=======
+
 # Define algorithm parameters
 m0 = 200                          # Initial size of training set
 m = 20                            # Number of new points to find each iteration
 nmax = 2                          # Maximum number of iterations
 M = int(5.0e3)                    # Number of MCMC steps to estimate approximate posterior
->>>>>>> 72e53854
 Dmax = 0.1                        # KL-Divergence convergence limit
 kmax = 5                          # Number of iterations for Dmax convergence to kick in
 bounds = ((-5,5), (-5,5))         # Prior bounds
@@ -71,12 +64,8 @@
 
 # Run!
 ap.run(m0=m0, m=m, M=M, nmax=nmax, Dmax=Dmax, kmax=kmax,
-<<<<<<< HEAD
        sampler=None, bounds=bounds, n_kl_samples=100000,
        verbose=True)
-=======
-        sampler=None, bounds=bounds, which_kernel=which_kernel,
-        n_kl_samples=100000, verbose=False)
 
 # Check out the final posterior distribution!
 import corner
@@ -85,5 +74,4 @@
                             quantiles=[0.16, 0.5, 0.84], show_titles=True,
                             scale_hist=True, plot_contours=True)
 
-fig.savefig("final_posterior.png", bbox_inches="tight") # Uncomment to save
->>>>>>> 72e53854
+fig.savefig("final_posterior.png", bbox_inches="tight") # Uncomment to save